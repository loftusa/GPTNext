"""
This training script can be run both on a single gpu in debug mode,
and also in a larger training run with distributed data parallel (ddp).

To run on a single GPU, example:
$ python train.py --batch_size=32 --compile=False

To run with DDP on 4 gpus on 1 node, example:
$ torchrun --standalone --nproc_per_node=4 train.py

To run with DDP on 4 gpus across 2 nodes, example:
- Run on the first (master) node with example IP 123.456.123.456:
$ torchrun --nproc_per_node=8 --nnodes=2 --node_rank=0 --master_addr=123.456.123.456 --master_port=1234 train.py
- Run on the worker node:
$ torchrun --nproc_per_node=8 --nnodes=2 --node_rank=1 --master_addr=123.456.123.456 --master_port=1234 train.py
(If your cluster does not have Infiniband interconnect prepend NCCL_IB_DISABLE=1)
"""

import os
import time
import math
import pickle
from contextlib import nullcontext

import numpy as np
import torch
from torch.nn.parallel import DistributedDataParallel as DDP
from torch.distributed import init_process_group, destroy_process_group
import psutil
import wandb

from model import GPTConfig, GPT

# -----------------------------------------------------------------------------
# default config values designed to train a gpt2 (124M) on OpenWebText
# I/O
# changes regularly
<<<<<<< HEAD
wandb_run_name = 'no_compile' + time.strftime("_%m%d_%H:%M:%S")
max_duration = 180  # maximum training duration in seconds (default: 1 minute)
wandb_notes = """
training run w/o torch.compile.
=======
wandb_run_name = 'inference_speed_test' + time.strftime("_%m%d_%H:%M:%S")
max_duration = 180  # maximum training duration in seconds (default: 1 minute)
wandb_notes = """
baseline training run. Includes torch.compile. First run with inference speed logging.
>>>>>>> a4978b55
"""
batch_size = 2**10  # 12 # if gradient_accumulation_steps > 1, this is the micro-batch size
block_size = 2**8 # 1024

# other hyperparams
out_dir = 'out-shakespeare-char'
eval_interval = 5  # changed from 250 to evaluate every 5 iterations
log_interval = 1
eval_iters = 10
eval_only = False # if True, script exits right after the first eval
always_save_checkpoint = False # if True, always save a checkpoint after each eval
init_from = 'scratch' # 'scratch' or 'resume' or 'gpt2*'
# wandb logging
wandb_log = True # disabled by default
wandb_project = 'gptnext'
# data
dataset = 'shakespeare_char'
gradient_accumulation_steps = 1 # 5 * 8 # used to simulate larger batch sizes
# model
n_layer = 6 # 12
n_head = 6 #12
n_embd = 384 #768
assert n_embd % n_head == 0
dropout = 0.2 # 0.0 # for pretraining 0 is good, for finetuning try 0.1+
bias = False # do we use bias inside LayerNorm and Linear layers?
# adamw optimizer
learning_rate = 1e-3 # 6e-4 # max learning rate
max_iters = 5000 # 600000 # total number of training iterations
weight_decay = 1e-1
beta1 = 0.9
beta2 = 0.95
grad_clip = 1.0 # clip gradients at this value, or disable if == 0.0
# learning rate decay settings
decay_lr = True # whether to decay the learning rate
warmup_iters = 100 #2000 # how many steps to warm up for
lr_decay_iters = 5000 # 600000 # should be ~= max_iters per Chinchilla
min_lr = 1e-4 # 6e-5 # minimum learning rate, should be ~= learning_rate/10 per Chinchilla
# DDP settings
backend = 'nccl' # 'nccl', 'gloo', etc.
# system
device = 'cuda' # examples: 'cpu', 'cuda', 'cuda:0', 'cuda:1' etc., or try 'mps' on macbooks
dtype = 'bfloat16' if torch.cuda.is_available() and torch.cuda.is_bf16_supported() else 'float16' # 'float32', 'bfloat16', or 'float16', the latter will auto implement a GradScaler
compile = False # use PyTorch 2.0 to compile the model to be faster
# -----------------------------------------------------------------------------
config_keys = [k for k,v in globals().items() if not k.startswith('_') and isinstance(v, (int, float, bool, str))]
exec(open('configurator.py').read()) # overrides from command line or config file
config = {k: globals()[k] for k in config_keys} # will be useful for logging
# -----------------------------------------------------------------------------

# various inits, derived attributes, I/O setup
ddp = int(os.environ.get('RANK', -1)) != -1 # is this a ddp run?
if ddp:
    init_process_group(backend=backend)
    ddp_rank = int(os.environ['RANK'])
    ddp_local_rank = int(os.environ['LOCAL_RANK'])
    ddp_world_size = int(os.environ['WORLD_SIZE'])
    device = f'cuda:{ddp_local_rank}'
    torch.cuda.set_device(device)
    master_process = ddp_rank == 0 # this process will do logging, checkpointing etc.
    seed_offset = ddp_rank # each process gets a different seed
    # world_size number of processes will be training simultaneously, so we can scale
    # down the desired gradient accumulation iterations per process proportionally
    assert gradient_accumulation_steps % ddp_world_size == 0
    gradient_accumulation_steps //= ddp_world_size
else:
    # if not ddp, we are running on a single gpu, and one process
    master_process = True
    seed_offset = 0
    ddp_world_size = 1
tokens_per_iter = gradient_accumulation_steps * ddp_world_size * batch_size * block_size
print(f"tokens per iteration will be: {tokens_per_iter:,}")

if master_process:
    os.makedirs(out_dir, exist_ok=True)
torch.manual_seed(1337 + seed_offset)
torch.backends.cuda.matmul.allow_tf32 = True # allow tf32 on matmul
torch.backends.cudnn.allow_tf32 = True # allow tf32 on cudnn
device_type = 'cuda' if 'cuda' in device else 'cpu' # for later use in torch.autocast
# note: float16 data type will automatically use a GradScaler
ptdtype = {'float32': torch.float32, 'bfloat16': torch.bfloat16, 'float16': torch.float16}[dtype]
ctx = nullcontext() if device_type == 'cpu' else torch.amp.autocast(device_type=device_type, dtype=ptdtype)

# poor man's data loader
data_dir = os.path.join('data', dataset)
def get_batch(split):
    # We recreate np.memmap every batch to avoid a memory leak, as per
    # https://stackoverflow.com/questions/45132940/numpy-memmap-memory-usage-want-to-iterate-once/61472122#61472122
    if split == 'train':
        data = np.memmap(os.path.join(data_dir, 'train.bin'), dtype=np.uint16, mode='r')
    else:
        data = np.memmap(os.path.join(data_dir, 'val.bin'), dtype=np.uint16, mode='r')
    ix = torch.randint(len(data) - block_size, (batch_size,))
    x = torch.stack([torch.from_numpy((data[i:i+block_size]).astype(np.int64)) for i in ix])
    y = torch.stack([torch.from_numpy((data[i+1:i+1+block_size]).astype(np.int64)) for i in ix])
    if device_type == 'cuda':
        # pin arrays x,y, which allows us to move them to GPU asynchronously (non_blocking=True)
        x, y = x.pin_memory().to(device, non_blocking=True), y.pin_memory().to(device, non_blocking=True)
    else:
        x, y = x.to(device), y.to(device)
    return x, y

# init these up here, can override if init_from='resume' (i.e. from a checkpoint)
iter_num = 0
best_val_loss = 1e9

# attempt to derive vocab_size from the dataset
meta_path = os.path.join(data_dir, 'meta.pkl')
meta_vocab_size = None
if os.path.exists(meta_path):
    with open(meta_path, 'rb') as f:
        meta = pickle.load(f)
    meta_vocab_size = meta['vocab_size']
    print(f"found vocab_size = {meta_vocab_size} (inside {meta_path})")

# model init
model_args = dict(n_layer=n_layer, n_head=n_head, n_embd=n_embd, block_size=block_size,
                  bias=bias, vocab_size=None, dropout=dropout) # start with model_args from command line
if init_from == 'scratch':
    # init a new model from scratch
    print("Initializing a new model from scratch")
    # determine the vocab size we'll use for from-scratch training
    if meta_vocab_size is None:
        print("defaulting to vocab_size of GPT-2 to 50304 (50257 rounded up for efficiency)")
    model_args['vocab_size'] = meta_vocab_size if meta_vocab_size is not None else 50304
    gptconf = GPTConfig(**model_args)
    model = GPT(gptconf)
elif init_from == 'resume':
    print(f"Resuming training from {out_dir}")
    # resume training from a checkpoint.
    ckpt_path = os.path.join(out_dir, 'ckpt.pt')
    checkpoint = torch.load(ckpt_path, map_location=device)
    checkpoint_model_args = checkpoint['model_args']
    # force these config attributes to be equal otherwise we can't even resume training
    # the rest of the attributes (e.g. dropout) can stay as desired from command line
    for k in ['n_layer', 'n_head', 'n_embd', 'block_size', 'bias', 'vocab_size']:
        model_args[k] = checkpoint_model_args[k]
    # create the model
    gptconf = GPTConfig(**model_args)
    model = GPT(gptconf)
    state_dict = checkpoint['model']
    # fix the keys of the state dictionary :(
    # honestly no idea how checkpoints sometimes get this prefix, have to debug more
    unwanted_prefix = '_orig_mod.'
    for k,v in list(state_dict.items()):
        if k.startswith(unwanted_prefix):
            state_dict[k[len(unwanted_prefix):]] = state_dict.pop(k)
    model.load_state_dict(state_dict)
    iter_num = checkpoint['iter_num']
    best_val_loss = checkpoint['best_val_loss']
elif init_from.startswith('gpt2'):
    print(f"Initializing from OpenAI GPT-2 weights: {init_from}")
    # initialize from OpenAI GPT-2 weights
    override_args = dict(dropout=dropout)
    model = GPT.from_pretrained(init_from, override_args)
    # read off the created config params, so we can store them into checkpoint correctly
    for k in ['n_layer', 'n_head', 'n_embd', 'block_size', 'bias', 'vocab_size']:
        model_args[k] = getattr(model.config, k)
# crop down the model block size if desired, using model surgery
if block_size < model.config.block_size:
    model.crop_block_size(block_size)
    model_args['block_size'] = block_size # so that the checkpoint will have the right value
model.to(device)

# initialize a GradScaler. If enabled=False scaler is a no-op
scaler = torch.cuda.amp.GradScaler(enabled=(dtype == 'float16'))

# optimizer
optimizer = model.configure_optimizers(weight_decay, learning_rate, (beta1, beta2), device_type)
if init_from == 'resume':
    optimizer.load_state_dict(checkpoint['optimizer'])
checkpoint = None # free up memory

# compile the model
if compile:
    print("compiling the model... (takes a ~minute)")
    unoptimized_model = model
    model = torch.compile(model) # requires PyTorch 2.0

# wrap model into DDP container
if ddp:
    model = DDP(model, device_ids=[ddp_local_rank])

# helps estimate an arbitrarily accurate loss over either split using many batches
@torch.no_grad()
def estimate_loss():
    """ for evaluation """
    out = {}
    model.eval()
    for split in ['train', 'val']:
        # -----------------------------
        # Start speed test logging
        # -----------------------------
        start_time = time.time()
        total_tokens = 0
        # -----------------------------

        losses = torch.zeros(eval_iters)
        for k in range(eval_iters):
            X, Y = get_batch(split)
            with ctx:
                logits, loss = model(X, Y)
            losses[k] = loss.item()

            # -------------------------------------
            # Track how many tokens we've processed
            # X has shape [batch_size, block_size].
            # For "inference speed," total tokens
            # can simply be batch_size * block_size.
            # -------------------------------------
            total_tokens += X.numel()

        out[split] = losses.mean()

        # ---------------------------------
        # End speed test logging
        # ---------------------------------
        elapsed = time.time() - start_time
        tokens_per_sec = total_tokens / elapsed if elapsed > 0 else float('inf')

        print(f"{split} throughput: {tokens_per_sec/1e6:.2f} M tokens/s in {elapsed:.2f}s")
        
        # Optionally log the speed test results to wandb
        if wandb_log and master_process:
            wandb.log({
                f"{split}/inference_throughput": tokens_per_sec,
                f"{split}/time_s": elapsed,
            })

    model.train()
    return out

# learning rate decay scheduler (cosine with warmup)
def get_lr(it):
    # 1) linear warmup for warmup_iters steps
    if it < warmup_iters:
        return learning_rate * (it + 1) / (warmup_iters + 1)
    # 2) if it > lr_decay_iters, return min learning rate
    if it > lr_decay_iters:
        return min_lr
    # 3) in between, use cosine decay down to min learning rate
    decay_ratio = (it - warmup_iters) / (lr_decay_iters - warmup_iters)
    assert 0 <= decay_ratio <= 1
    coeff = 0.5 * (1.0 + math.cos(math.pi * decay_ratio)) # coeff ranges 0..1
    return min_lr + coeff * (learning_rate - min_lr)

# logging
if wandb_log and master_process:
    import wandb
    notes = f"""
    Training details:
    - Dataset: {dataset}
    - Model: {n_layer}L, {n_head}H, {n_embd}D
    - Batch size: {batch_size} * {gradient_accumulation_steps} * {ddp_world_size} = {batch_size * gradient_accumulation_steps * ddp_world_size}
    - Context length: {block_size}
    - Total tokens/iter: {tokens_per_iter:,}

    {wandb_notes}
    """
    wandb.init(
        project=wandb_project,
        name=wandb_run_name,
        config=config,
        notes=notes
    )

# training loop
t_start = time.time()
X, Y = get_batch('train') # fetch the very first batch
t0 = time.time()
local_iter_num = 0 # number of iterations in the lifetime of this process
raw_model = model.module if ddp else model # unwrap DDP container if needed
running_mfu = -1.0

# tracking token throughput that includes validation
global_start_time = time.time()
global_tokens_processed = 0
if eval_iters > 0:
    val_tokens_per_eval = 2 * eval_iters * batch_size * block_size
else:
    val_tokens_per_eval = 0

while True:
    iter_start_time = time.time()
    global_tokens_processed += tokens_per_iter

    # determine and set the learning rate for this iteration
    lr = get_lr(iter_num) if decay_lr else learning_rate
    for param_group in optimizer.param_groups:
        param_group['lr'] = lr

    # evaluate the loss on train/val sets and write checkpoints
    # VALIDATION
    if iter_num % eval_interval == 0 and master_process:
        losses = estimate_loss()
        # compute train/val perplexities
        global_tokens_processed += val_tokens_per_eval
        train_ppl = math.exp(losses['train'])
        val_ppl   = math.exp(losses['val'])
        
        # Get memory stats
        memory_stats = {}
        # GPU memory tracking
        if device_type == 'cuda':
            total_gpu_memory = torch.cuda.get_device_properties(0).total_memory / 1e9
            memory_stats.update({
                "gpu/active_gb": torch.cuda.memory_allocated() / 1e9,
                "gpu/reserved_gb": torch.cuda.memory_reserved() / 1e9,
                "gpu/max_allocated_gb": torch.cuda.max_memory_allocated() / 1e9,
                "gpu/total_gb": total_gpu_memory,
                "gpu/active_pct": (torch.cuda.memory_allocated() / 1e9) / total_gpu_memory * 100,
                "gpu/reserved_pct": (torch.cuda.memory_reserved() / 1e9) / total_gpu_memory * 100,
            })
        # CPU memory tracking
        process = psutil.Process()
        memory_stats["cpu/ram_gb"] = process.memory_info().rss / 1e9
        
        print(f"step {iter_num}: train loss {losses['train']:.4f}, val loss {losses['val']:.4f}")
        if wandb_log:
            wandb.log({
                "iter": iter_num,
                "train/loss": losses['train'],
                "val/loss": losses['val'],
                "train/perplexity": train_ppl,
                "val/perplexity": val_ppl,
                "lr": lr,
                "mfu": running_mfu*100, # convert to percentage
                **memory_stats, # Add all memory stats
            })
        if losses['val'] < best_val_loss or always_save_checkpoint:
            best_val_loss = losses['val']
            if iter_num > 0:
                checkpoint = {
                    'model': raw_model.state_dict(),
                    'optimizer': optimizer.state_dict(),
                    'model_args': model_args,
                    'iter_num': iter_num,
                    'best_val_loss': best_val_loss,
                    'config': config,
                }
                print(f"saving checkpoint to {out_dir}")
                torch.save(checkpoint, os.path.join(out_dir, f'{wandb_run_name}_ckpt.pt'))
    if iter_num == 0 and eval_only:
        break

    # forward backward update, with optional gradient accumulation to simulate larger batch size
    # and using the GradScaler if data type is float16
    for micro_step in range(gradient_accumulation_steps):
        if ddp:
            # in DDP training we only need to sync gradients at the last micro step.
            # the official way to do this is with model.no_sync() context manager, but
            # I really dislike that this bloats the code and forces us to repeat code
            # looking at the source of that context manager, it just toggles this variable
            model.require_backward_grad_sync = (micro_step == gradient_accumulation_steps - 1)
        with ctx:
            logits, loss = model(X, Y)
            loss = loss / gradient_accumulation_steps # scale the loss to account for gradient accumulation
        # immediately async prefetch next batch while model is doing the forward pass on the GPU
        X, Y = get_batch('train')
        # backward pass, with gradient scaling if training in fp16
        scaler.scale(loss).backward()
    # clip the gradient
    if grad_clip != 0.0:
        scaler.unscale_(optimizer)
        torch.nn.utils.clip_grad_norm_(model.parameters(), grad_clip)
    # step the optimizer and scaler if training in fp16
    scaler.step(optimizer)
    scaler.update()
    # flush the gradients as soon as we can, no need for this memory anymore
    optimizer.zero_grad(set_to_none=True)

    # timing and logging
    t1 = time.time()
    dt = t1 - t0
    t0 = t1
    if iter_num % log_interval == 0 and master_process:
        # get loss as float. note: this is a CPU-GPU sync point
        # scale up to undo the division above, approximating the true total loss (exact would have been a sum)
        total_seconds = time.time() - global_start_time
        lossf = loss.item() * gradient_accumulation_steps
        throughput = global_tokens_processed / total_seconds

        # Calculate memory usage per batch
        if device_type == 'cuda':
            current_gpu_mem = torch.cuda.memory_allocated() / 1e9  # Convert to GB
            mem_per_token = (current_gpu_mem * 1e9) / tokens_per_iter  # bytes per token
            
        if local_iter_num >= 5: # let the training loop settle a bit
            mfu = raw_model.estimate_mfu(batch_size * gradient_accumulation_steps, dt)
            running_mfu = mfu if running_mfu == -1.0 else 0.9*running_mfu + 0.1*mfu
            if wandb_log:
                wandb.log({
                    "throughput/tokens_per_sec": throughput,
                    "gpu/gpu_gb": current_gpu_mem,
                    "gpu/bytes_per_token": mem_per_token,
                })
            print(f"iter {iter_num}: loss {lossf:.4f}, time {dt*1000:.2f}ms, mfu {running_mfu*100:.2f}%, throughput {throughput/1e6:.2f}M tokens/s")
    iter_num += 1
    local_iter_num += 1

    # termination conditions
    if iter_num > max_iters:
        break
    # check if we've exceeded max duration
    elapsed = time.time() - t_start
    if elapsed > max_duration:
        print(f"\nReached max duration of {max_duration}s, stopping training.")
        break

# calculate and print total runtime
total_time = time.time() - t_start
minutes = int(total_time // 60)
seconds = int(total_time % 60)
print(f"\nTotal runtime: {minutes}m {seconds}s")

if ddp:
    destroy_process_group()<|MERGE_RESOLUTION|>--- conflicted
+++ resolved
@@ -35,17 +35,10 @@
 # default config values designed to train a gpt2 (124M) on OpenWebText
 # I/O
 # changes regularly
-<<<<<<< HEAD
 wandb_run_name = 'no_compile' + time.strftime("_%m%d_%H:%M:%S")
 max_duration = 180  # maximum training duration in seconds (default: 1 minute)
 wandb_notes = """
 training run w/o torch.compile.
-=======
-wandb_run_name = 'inference_speed_test' + time.strftime("_%m%d_%H:%M:%S")
-max_duration = 180  # maximum training duration in seconds (default: 1 minute)
-wandb_notes = """
-baseline training run. Includes torch.compile. First run with inference speed logging.
->>>>>>> a4978b55
 """
 batch_size = 2**10  # 12 # if gradient_accumulation_steps > 1, this is the micro-batch size
 block_size = 2**8 # 1024
